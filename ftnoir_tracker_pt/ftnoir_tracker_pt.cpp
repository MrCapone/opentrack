--- conflicted
+++ resolved
@@ -167,7 +167,7 @@
 {
     qDebug()<<"Tracker:: Applying settings";
     QMutexLocker l(&camera_mtx);
-<<<<<<< HEAD
+    camera.stop();
     camera.set_device_index(camera_name_to_index("PS3Eye Camera"));
     int res_x, res_y, cam_fps;
     switch (s.camera_mode)
@@ -197,13 +197,7 @@
 
     camera.set_res(res_x, res_y);
     camera.set_fps(cam_fps);
-=======
-    camera.stop();
-    camera.set_device_index(camera_name_to_index(s.camera_name));
-    camera.set_res(s.cam_res_x, s.cam_res_y);
-    camera.set_fps(s.cam_fps);
     camera.start();
->>>>>>> 0c1b4510
     cv::Mat intrinsics_ = cv::Mat::eye(3, 3, CV_32FC1);
     cv::Mat dist_coeffs_ = cv::Mat::zeros(5, 1, CV_32FC1);
     intrinsics = cv::Mat();
@@ -238,11 +232,6 @@
     video_layout->addWidget(video_widget);
     video_frame->setLayout(video_layout);
     video_widget->resize(video_frame->width(), video_frame->height());
-<<<<<<< HEAD
-    apply_settings();
-    camera.start();
-=======
->>>>>>> 0c1b4510
     start();
 }
 
@@ -280,19 +269,4 @@
         data[TY] = t[1] / 10.0;
         data[TZ] = t[2] / 10.0;
     }
-}
-
-<<<<<<< HEAD
-//-----------------------------------------------------------------------------
-#ifdef OPENTRACK_API
-#else
-#pragma comment(linker, "/export:GetTracker=_GetTracker@0")
-OPENTRACK_EXPORT ITrackerPtr __stdcall GetTracker()
-{
-    return new Tracker_PT;
-}
-#endif
-=======
-#include "ftnoir_tracker_pt_dialog.h"
-OPENTRACK_DECLARE_TRACKER(Tracker_PT, TrackerDialog_PT, TrackerDll)
->>>>>>> 0c1b4510
+}