/* Copyright (c) 2012 Patrick Ruoff
 *
 * Permission to use, copy, modify, and/or distribute this software for any
 * purpose with or without fee is hereby granted, provided that the above
 * copyright notice and this permission notice appear in all copies.
 */

#include "ftnoir_tracker_pt.h"
#include <QHBoxLayout>
#include <cmath>
#include <QDebug>
#include <QFile>
#include <QCoreApplication>
#include "opentrack/thread.hpp"
#include "opentrack/camera-names.hpp"

using namespace std;
using namespace cv;

//#define PT_PERF_LOG	//log performance

//-----------------------------------------------------------------------------
Tracker_PT::Tracker_PT()
    : mutex(QMutex::Recursive),
      commands(0),
	  video_widget(NULL),
	  video_frame(NULL),
      ever_success(false)
{
    connect(s.b.get(), SIGNAL(saving()), this, SLOT(apply_settings()));
}

Tracker_PT::~Tracker_PT()
{
	set_command(ABORT);
	wait();
    delete video_widget;
    video_widget = NULL;
    if (video_frame->layout()) delete video_frame->layout();
    camera.stop();
}

void Tracker_PT::set_command(Command command)
{
    //QMutexLocker lock(&mutex);
	commands |= command;
}

void Tracker_PT::reset_command(Command command)
{
    //QMutexLocker lock(&mutex);
	commands &= ~command;
}

float Tracker_PT::get_focal_length()
{
    static constexpr float pi = 3.1415926;
    float fov_;
    switch (s.fov)
    {
    default:
    case 0:
        fov_ = 56;
        break;
    case 1:
        fov_ = 75;
        break;
    }

    const float diag_fov = static_cast<int>(fov_) * pi / 180.f;
    CamInfo info = camera.get_info();
    const int w = info.res_x, h = info.res_y;
    const double diag = sqrt(w * w + h * h)/w;
    const double fov = 2.*atan(tan(diag_fov/2.0)/sqrt(1. + diag*diag));
    return .5 / tan(.5 * fov);
}

void Tracker_PT::run()
{
#ifdef PT_PERF_LOG
	QFile log_file(QCoreApplication::applicationDirPath() + "/PointTrackerPerformance.txt");
	if (!log_file.open(QIODevice::WriteOnly | QIODevice::Text)) return;
	QTextStream log_stream(&log_file);
#endif
    
    Affinity thr;

    while((commands & ABORT) == 0)
    {
        const double dt = time.elapsed() * 1e-9;
        time.start();
        cv::Mat frame;
        bool new_frame;

        {
            QMutexLocker l(&camera_mtx);
            new_frame = camera.get_frame(dt, &frame);
        }

        if (new_frame && !frame.empty())
        {
            QMutexLocker lock(&mutex);

            std::vector<cv::Vec2f> points = point_extractor.extract_points(frame);
            
            bool success = points.size() == PointModel::N_POINTS;
            
            ever_success |= success;
            
            if (success)
                point_tracker.track(points, PointModel(s), get_focal_length(), s.dynamic_pose, s.init_phase_timeout);
            
            {
                Affine X_CM = pose();
                Affine X_MH(Matx33f::eye(), cv::Vec3f(s.t_MH_x, s.t_MH_y, s.t_MH_z)); // just copy pasted these lines from below
                Affine X_GH = X_CM * X_MH;
                cv::Vec3f p = X_GH.t; // head (center?) position in global space
                float fx = get_focal_length();
                cv::Vec2f p_(p[0] / p[2] * fx, p[1] / p[2] * fx);  // projected to screen

                points.push_back(p_);
            }
            
            for (unsigned i = 0; i < points.size(); i++)
            {
                auto& p = points[i];
                auto p2 = cv::Point(p[0] * frame.cols + frame.cols/2, -p[1] * frame.cols + frame.rows/2);
                cv::Scalar color(0, 255, 0);
                if (i == points.size()-1)
                    color = cv::Scalar(0, 0, 255);
                cv::line(frame,
                         cv::Point(p2.x - 20, p2.y),
                         cv::Point(p2.x + 20, p2.y),
                         color,
                         4);
                cv::line(frame,
                         cv::Point(p2.x, p2.y - 20),
                         cv::Point(p2.x, p2.y + 20),
                         color,
                         4);
            }
            
            video_widget->update_image(frame);
        }
#ifdef PT_PERF_LOG
        log_stream<<"dt: "<<dt;
        if (!frame.empty()) log_stream<<" fps: "<<camera.get_info().fps;
        log_stream<<"\n";
#endif
    }
    qDebug()<<"Tracker:: Thread stopping";
}

void Tracker_PT::apply_settings()
{
    qDebug()<<"Tracker:: Applying settings";
    QMutexLocker l(&camera_mtx);
    QMutexLocker lock(&mutex);
    camera.set_device_index(camera_name_to_index("PS3Eye Camera"));
    int res_x, res_y, cam_fps;
    switch (s.camera_mode)
    {
    default:
    case 0:
        res_x = 640;
        res_y = 480;
        cam_fps = 75;
        break;
    case 1:
        res_x = 640;
        res_y = 480;
        cam_fps = 60;
        break;
    case 2:
        res_x = 320;
        res_y = 240;
        cam_fps = 189;
        break;
    case 3:
        res_x = 320;
        res_y = 240;
        cam_fps = 120;
        break;
    }

    camera.set_res(res_x, res_y);
    camera.set_fps(cam_fps);
    qDebug()<<"Tracker::apply ends";
}

void Tracker_PT::start_tracker(QFrame *parent_window)
{
    this->video_frame = parent_window;
    video_frame->setAttribute(Qt::WA_NativeWindow);
    video_frame->show();
    video_widget = new PTVideoWidget(video_frame);
    QHBoxLayout* video_layout = new QHBoxLayout(parent_window);
    video_layout->setContentsMargins(0, 0, 0, 0);
    video_layout->addWidget(video_widget);
    video_frame->setLayout(video_layout);
    video_widget->resize(video_frame->width(), video_frame->height());
    apply_settings();
    camera.start();
    start();
}

#ifndef OPENTRACK_API
void Tracker::StopTracker(bool exit)
{
    set_command(PAUSE);
}
#endif

#ifdef OPENTRACK_API
#define THeadPoseData double
#endif

void Tracker_PT::data(THeadPoseData *data)
{
    if (ever_success)
    {
        Affine X_CM = pose();
    
        Affine X_MH(Matx33f::eye(), cv::Vec3f(s.t_MH_x, s.t_MH_y, s.t_MH_z));
        Affine X_GH = X_CM * X_MH;
    
        Matx33f R = X_GH.R;
        Vec3f   t = X_GH.t;
    
        // translate rotation matrix from opengl (G) to roll-pitch-yaw (E) frame
        // -z -> x, y -> z, x -> -y
        Matx33f R_EG(0, 0,-1,
                    -1, 0, 0,
                     0, 1, 0);
        R = R_EG * R * R_EG.t();
    
        // extract rotation angles
        float alpha, beta, gamma;
        beta  = atan2( -R(2,0), sqrt(R(2,1)*R(2,1) + R(2,2)*R(2,2)) );
        alpha = atan2( R(1,0), R(0,0));
        gamma = atan2( R(2,1), R(2,2));
    
        // extract rotation angles
        data[Yaw] = rad2deg * alpha;
        data[Pitch] = -rad2deg * beta;
        data[Roll] = rad2deg * gamma;
        // get translation(s)
        data[TX] = t[0] / 10.0;	// convert to cm
        data[TY] = t[1] / 10.0;
        data[TZ] = t[2] / 10.0;
    }
<<<<<<< HEAD
}
=======
}

//-----------------------------------------------------------------------------
#ifdef OPENTRACK_API
#include "ftnoir_tracker_pt_dialog.h"
OPENTRACK_DECLARE_TRACKER(Tracker_PT, TrackerDialog_PT, TrackerDll)
#else
#pragma comment(linker, "/export:GetTracker=_GetTracker@0")
OPENTRACK_EXPORT ITrackerPtr __stdcall GetTracker()
{
    return new Tracker_PT;
}
#endif
>>>>>>> 45b346cc
<|MERGE_RESOLUTION|>--- conflicted
+++ resolved
@@ -249,20 +249,14 @@
         data[TY] = t[1] / 10.0;
         data[TZ] = t[2] / 10.0;
     }
-<<<<<<< HEAD
-}
-=======
 }
 
 //-----------------------------------------------------------------------------
 #ifdef OPENTRACK_API
-#include "ftnoir_tracker_pt_dialog.h"
-OPENTRACK_DECLARE_TRACKER(Tracker_PT, TrackerDialog_PT, TrackerDll)
 #else
 #pragma comment(linker, "/export:GetTracker=_GetTracker@0")
 OPENTRACK_EXPORT ITrackerPtr __stdcall GetTracker()
 {
     return new Tracker_PT;
 }
-#endif
->>>>>>> 45b346cc
+#endif