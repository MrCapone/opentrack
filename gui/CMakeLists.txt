--- conflicted
+++ resolved
@@ -19,26 +19,15 @@
 endif()
 
 target_link_libraries(opentrack
-<<<<<<< HEAD
-    opentrack-api opentrack-version opentrack-pose-widget opentrack-spline-widget
-    opentrack-tracker-pt opentrack-filter-accela
-)
-
-if(APPLE)
-    SET_TARGET_PROPERTIES(opentrack-qxt-mini PROPERTIES LINK_FLAGS "-framework Carbon -framework CoreFoundation")
-endif()
-if(UNIX OR APPLE)
-    target_link_libraries(opentrack opentrack-qxt-mini)
-endif()
-=======
     opentrack-spline-widget
     opentrack-pose-widget
     opentrack-api
     opentrack-compat
     opentrack-version
+    # trackhat
+    opentrack-tracker-pt opentrack-filter-accela
 )
 
->>>>>>> 0ff658f9
 link_with_dinput8(opentrack)
 
 if(APPLE)
