--- conflicted
+++ resolved
@@ -20,12 +20,6 @@
 class Map {
 private:
     static constexpr int value_count = 10000;
-<<<<<<< HEAD
-    using num = double;
-    using integral = std::uint32_t;
-    static constexpr integral integral_max = std::numeric_limits<integral>::max();
-=======
->>>>>>> 5441b2a6
 
     struct State {
         QList<QPointF> input;
